<<<<<<< HEAD
from torcheval.metrics.functional import multiclass_f1_score, multiclass_accuracy
from torch.utils.data import DataLoader

if __name__ == '__main__':
    import data_module as dm
    import learner_module as lm
    import evaluation_module as em
else:
    import src.modules.data_module as dm
    import src.modules.learner_module as lm
    import src.modules.evaluation_module as em
=======
from __future__ import annotations
import os
import json
from typing import Any, Union

from torcheval.metrics.functional import multiclass_f1_score, multiclass_accuracy
from torch.utils.data import DataLoader
>>>>>>> 80199065

import src.modules.data_module as dm
import src.modules.learner_module as lm
import src.modules.evaluation_module as em

# class Pipeline():
    
#     __slots__ = ['data_set', 'learner', 'optimizer', 
#                  'loss_function', 'n_queries', 'init_epochs', 
#                  'epochs_per_query', 'query_batch_size', 'test_loader', 'train_loader']

<<<<<<< HEAD
=======
# class Pipeline():
    
#     __slots__ = ['data_set', 'learner', 'optimizer', 
#                  'loss_function', 'n_queries', 'init_epochs', 
#                  'epochs_per_query', 'query_batch_size', 'test_loader', 'train_loader']

>>>>>>> 80199065
#     def __init__(self):
#         self.data_set = None
#         self.learner = None
#         self.optimizer = None
#         self.loss_function = None
#         self.n_queries = None
#         self.init_epochs = None
#         self.epochs_per_query = None
#         self.query_batch_size = None

#     def fit(self, data_set:dm.ActiveDataset, learner:lm.ActiveLearner,
#             optimizer, loss_function, n_queries, init_epochs, epochs_per_query,
#             query_batch_size = 10):
#         self.test_loader = DataLoader(data_set.test_set, batch_size=128)
#         self.train_loader = DataLoader(data_set.labeled_set, batch_size=32, shuffle=True)
#         self.data_set = data_set
#         self.learner = learner
#         self.optimizer = optimizer
#         self.loss_function = loss_function
#         self.n_queries = n_queries
#         self.init_epochs = init_epochs
#         self.epochs_per_query = epochs_per_query
#         self.query_batch_size = query_batch_size
    
#     def transform(self):
#         t_hist_all, v_hist_all = self.learner.fit(self.train_loader, self.test_loader,
#                                                     self.optimizer, self.loss_function, 
#                                                     early_stopping=True, epochs=self.init_epochs)
#         a_hist_all = []
#         a_hist_all.append(self._calculate_accuracy(self.test_loader).item())

#         for i in range(self.n_queries):
#             print(f"Iteration: {i+1}")
            
#             # generate queries
#             unlabeled_loader = DataLoader(self.data_set.unlabeled_set, batch_size=128, shuffle=False)
#             queries, uncertainty = self.learner.generate_query(unlabeled_loader, criterion='entropy', batch_size=self.query_batch_size)
#             self.data_set.get_label_by_idx(queries, move_sample=True)
#             print(f"Max uncertainty: {uncertainty}")
            
#             self.train_loader = DataLoader(self.data_set.labeled_set, batch_size=32, shuffle=True)

#             t_hist, v_hist = self.learner.fit(self.train_loader, self.test_loader, self.optimizer,
#                                                self.loss_function, epochs=self.epochs_per_query, 
#                                                early_stopping=True, sample_weights=None)
                                        
#             # save history
#             t_hist_all.extend(t_hist)
#             v_hist_all.extend(v_hist)
#             a_hist_all.append(self._calculate_accuracy(self.learner, self.test_loader).item())
#         #maybe better to save this arrays to .txt flat file cuz in evaluating pipeline in the loop will lost last arrays
#         return t_hist_all, v_hist_all, a_hist_all

#     def fit_transform(self, data_set:dm.ActiveDataset, learner:lm.ActiveLearner,
#             optimizer, loss_function, n_queries, init_epochs, epochs_per_query,
#             query_batch_size = 10):
#             self.fit(data_set, learner, optimizer, loss_function, n_queries, init_epochs, 
#                      epochs_per_query, query_batch_size)
#             return self.transform()
            
#     def _calculate_f1_score(self, test_loader):
#         outputs = self.learner.predict(test_loader)
#         return multiclass_f1_score(outputs, test_loader.dataset.dataset.targets[test_loader.dataset.indices])

#     def _calculate_accuracy(self, test_loader):
#         outputs = self.learner.predict(test_loader)
#         return multiclass_accuracy(outputs, test_loader.dataset.dataset.targets[test_loader.dataset.indices])
    

class Pipeline():
     
<<<<<<< HEAD
    __slots__ = ['ds', 'learner', 'settings']
    
    def __init__(self, ds, learner, settings) -> None:
        # settings either a dict or PipelineSettings
        # I'm not sure if a class is not an overkill but at the same time
        # a simple dictionary is less flexible and potentially harder to work with
        # Either way PipelineSettings, if implemented, should expose a dictionary 
        # that can be used to initialise the settings
        # so `settings` should accept both a standard dict and PipelineSettings objects
        self.ds = ds
        self.learner = learner
        self.settings = settings
=======
    __slots__ = ['ds', 'learner', 'settings', 'optimiser', 'loss_function']
    
    def __init__(self, ds, learner, optimiser, loss_function,
                 settings: Union[dict, PipelineSettings]) -> None:
        self.ds = ds
        self.learner = learner
        self.optimiser = optimiser
        self.loss_function = loss_function

        if type(settings) == dict:
            settings = PipelineSettings.from_dict(settings)
        self.settings: PipelineSettings = settings
>>>>>>> 80199065

    def run(self) -> em.Session:
        # perform initial learner fit
        # loop for n_queries
        #       get_queries
        #       label_queries
        #       fit learner on updated train set
        #       update session
        # return session
        pass

<<<<<<< HEAD

def main():
    print('test')

if __name__ == '__main__':
    main()
=======

class PipelineSettings:

    __slots__ = ['n_queries', 'init_epochs', 'epochs_per_query', 'query_batch_size']

    def __init__(self, n_queries, init_epochs, epochs_per_query, query_batch_size):
        self.n_queries = n_queries
        self.init_epochs = init_epochs
        self.epochs_per_query = epochs_per_query
        self.query_batch_size = query_batch_size

    @staticmethod
    def from_dict(settings_dict: dict[str, Any]) -> PipelineSettings:
        """
        A named constructor which generates a PipelineSettings from a dict.
        Dict should be in a format like the one returned from `PipelineSettings.to_dict()` method.
        """
        try:
            settings_obj = PipelineSettings(
                n_queries=settings_dict['n_queries'],
                init_epochs=settings_dict['init_epochs'],
                epochs_per_query=settings_dict['epochs_per_query'],
                query_batch_size=settings_dict['query_batch_size'],
            )
            return settings_obj
        except KeyError:
            raise ValueError(f'Invalid dict format. Required keys: {PipelineSettings.__slots__}')

    def to_dict(self) -> dict[str, Any]:
        """
        Exports settings to a dict
        """
        return {
            'n_queries': self.n_queries,
            'init_epochs': self.init_epochs,
            'epochs_per_query': self.epochs_per_query,
            'query_batch_size': self.query_batch_size,
        }

    @staticmethod
    def from_json(path_to_json: os.PathLike) -> PipelineSettings:
        """
        A named constructor which generates a PipelineSettings from a JSON file.
        A file should be in a format like the one generated by `PipelineSettings.to_json()` method.
        """
        with open(path_to_json, 'r') as file:
            settings_dict = json.load(file)
        return PipelineSettings.from_dict(settings_dict)

    def to_json(self, path: os.PathLike, filename: str = None):
        """
        Exports settings to a JSON file
        """
        os.makedirs(path, exist_ok=True)
        # generic filename
        if filename is None:
            filename = 'pipeline_settings.json'
        # append extension to filename
        if not filename.endswith('.json'):
            filename += '.json'

        with open(os.path.join(path, filename), 'w') as file:
            json.dump(self.to_dict(), file)

    def __str__(self):
        return f'PipelineSettings({str(self.to_dict())})'

    def __repr__(self):
        return f'PipelineSettings({repr(self.to_dict())})'
>>>>>>> 80199065
<|MERGE_RESOLUTION|>--- conflicted
+++ resolved
@@ -1,16 +1,3 @@
-<<<<<<< HEAD
-from torcheval.metrics.functional import multiclass_f1_score, multiclass_accuracy
-from torch.utils.data import DataLoader
-
-if __name__ == '__main__':
-    import data_module as dm
-    import learner_module as lm
-    import evaluation_module as em
-else:
-    import src.modules.data_module as dm
-    import src.modules.learner_module as lm
-    import src.modules.evaluation_module as em
-=======
 from __future__ import annotations
 import os
 import json
@@ -18,11 +5,11 @@
 
 from torcheval.metrics.functional import multiclass_f1_score, multiclass_accuracy
 from torch.utils.data import DataLoader
->>>>>>> 80199065
 
 import src.modules.data_module as dm
 import src.modules.learner_module as lm
 import src.modules.evaluation_module as em
+
 
 # class Pipeline():
     
@@ -30,15 +17,6 @@
 #                  'loss_function', 'n_queries', 'init_epochs', 
 #                  'epochs_per_query', 'query_batch_size', 'test_loader', 'train_loader']
 
-<<<<<<< HEAD
-=======
-# class Pipeline():
-    
-#     __slots__ = ['data_set', 'learner', 'optimizer', 
-#                  'loss_function', 'n_queries', 'init_epochs', 
-#                  'epochs_per_query', 'query_batch_size', 'test_loader', 'train_loader']
-
->>>>>>> 80199065
 #     def __init__(self):
 #         self.data_set = None
 #         self.learner = None
@@ -110,20 +88,6 @@
 
 class Pipeline():
      
-<<<<<<< HEAD
-    __slots__ = ['ds', 'learner', 'settings']
-    
-    def __init__(self, ds, learner, settings) -> None:
-        # settings either a dict or PipelineSettings
-        # I'm not sure if a class is not an overkill but at the same time
-        # a simple dictionary is less flexible and potentially harder to work with
-        # Either way PipelineSettings, if implemented, should expose a dictionary 
-        # that can be used to initialise the settings
-        # so `settings` should accept both a standard dict and PipelineSettings objects
-        self.ds = ds
-        self.learner = learner
-        self.settings = settings
-=======
     __slots__ = ['ds', 'learner', 'settings', 'optimiser', 'loss_function']
     
     def __init__(self, ds, learner, optimiser, loss_function,
@@ -136,7 +100,6 @@
         if type(settings) == dict:
             settings = PipelineSettings.from_dict(settings)
         self.settings: PipelineSettings = settings
->>>>>>> 80199065
 
     def run(self) -> em.Session:
         # perform initial learner fit
@@ -148,14 +111,6 @@
         # return session
         pass
 
-<<<<<<< HEAD
-
-def main():
-    print('test')
-
-if __name__ == '__main__':
-    main()
-=======
 
 class PipelineSettings:
 
@@ -224,5 +179,4 @@
         return f'PipelineSettings({str(self.to_dict())})'
 
     def __repr__(self):
-        return f'PipelineSettings({repr(self.to_dict())})'
->>>>>>> 80199065
+        return f'PipelineSettings({repr(self.to_dict())})'